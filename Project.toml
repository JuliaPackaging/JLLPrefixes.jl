--- conflicted
+++ resolved
@@ -13,12 +13,9 @@
 Scratch = "6c6a2e73-6563-6170-7368-637461726353"
 
 [compat]
-<<<<<<< HEAD
+Git = "1"
 HistoricalStdlibVersions = "1"
-=======
-Git = "1"
 Preferences = "1"
->>>>>>> b0561894
 Scratch = "1"
 julia = "1.8"
 
